--- conflicted
+++ resolved
@@ -1375,11 +1375,7 @@
         "supported_form_factors": ["ARDUINO"],
         "inherits": ["MCU_NRF51_32K"],
         "progen": {"target": "nrf51-dk"},
-<<<<<<< HEAD
-        "device_has": ["ANALOGIN", "ERROR_PATTERN", "I2C", "INTERRUPTIN", "PORTIN", "PORTINOUT", "PORTOUT",  "PWMOUT", "RTC", "SERIAL", "SERIAL_ASYNCH", "SLEEP", "SPI", "SPI_ASYNCH"]
-=======
-        "device_has": ["ERROR_PATTERN", "I2C", "INTERRUPTIN", "PORTIN", "PORTINOUT", "PORTOUT", "PWMOUT", "SERIAL", "RTC", "SERIAL_ASYNCH", "SLEEP"]
->>>>>>> 441a6653
+        "device_has": ["ANALOGIN", "ERROR_PATTERN", "I2C", "INTERRUPTIN", "PORTIN", "PORTINOUT", "PORTOUT", "PWMOUT", "RTC", "SERIAL", "SERIAL_ASYNCH", "SLEEP", "SPI", "SPI_ASYNCH"]
     },
     "NRF51_DK_BOOT": {
         "supported_form_factors": ["ARDUINO"],
